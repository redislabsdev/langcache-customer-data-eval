--- conflicted
+++ resolved
@@ -103,9 +103,8 @@
 ### 4) Run
 
 ```bash
-<<<<<<< HEAD
 # With Redis (recommended for better performance)
-uv run customer_evaluation.py \
+uv run cache_evaluation.py \
   --query_log_path ./data/queries.csv \
   --cache_path ./data/cache.csv \
   --sentence_column text \
@@ -116,10 +115,7 @@
   --use_redis
 
 # Without Redis (in-memory matching)
-uv run customer_evaluation.py \
-=======
 uv run cache_evaluation.py \
->>>>>>> acc0b100
   --query_log_path ./data/queries.csv \
   --cache_path ./data/cache.csv \
   --sentence_column text \
